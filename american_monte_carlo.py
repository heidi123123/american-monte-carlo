--- conflicted
+++ resolved
@@ -260,10 +260,6 @@
         else:
             norm = mcolors.Normalize(vmin=vmin, vmax=vmax)
 
-<<<<<<< HEAD
-=======
-    cmap = cm.Spectral.reversed()
->>>>>>> 1114abec
     time_steps = [t * dt for t in range(len(paths[0]))]
 
     if plot_asset_paths:
@@ -286,12 +282,7 @@
 
 
 # Plot continuation values as a scatter plot
-<<<<<<< HEAD
 def plot_continuation_values(continuation_values, paths, dt, ax, title, vmin, vmax, key_S_lines, plot_asset_paths, cmap):
-=======
-def plot_continuation_values(continuation_values, paths, dt, ax, title, vmin, vmax, key_S_lines, plot_asset_paths):
-    cmap = cm.Spectral.reversed()
->>>>>>> 1114abec
     time_steps = [t * dt for t in range(len(paths[0]))]
 
     if plot_asset_paths:
@@ -333,11 +324,7 @@
         if vmax_diff is None:
             vmax_diff = all_diff_values.max()
 
-<<<<<<< HEAD
     cmap = cm.Spectral_r
-=======
-    cmap = cm.Spectral.reversed()
->>>>>>> 1114abec
 
     # Create figure and gridspec
     fig = plt.figure(figsize=(10, 7))
@@ -462,15 +449,12 @@
     n_paths = params['n_paths']
     option_type = params['option_type']
     exercise_type = params['exercise_type']
+    n_plotted_paths = params['n_plotted_paths']
     barrier_level = params['barrier_level']
     basis_type = params['basis_type']
     degree = params['degree']
-<<<<<<< HEAD
-    n_plotted_paths = params['n_plotted_paths']
-=======
     scaling = params['scaling']
     scaling_factor = params['scaling_factor']
->>>>>>> 1114abec
     difference_type = params['difference_type']
     vmin_diff = params['vmin_diff']
     vmax_diff = params['vmax_diff']
@@ -526,7 +510,7 @@
         "r": 0.01,  # Risk-free rate
         "sigma": 0.2,  # Volatility of the underlying stock
         "n_time_steps": 80,  # Number of time steps (excluding S0)
-        "n_paths": 100,  # Number of Monte Carlo paths
+        "n_paths": 1000,  # Number of Monte Carlo paths
         # Payoff settings
         "option_type": "Put",  # Option type
         "exercise_type": "European",  # Exercise type
